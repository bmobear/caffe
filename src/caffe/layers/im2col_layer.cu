--- conflicted
+++ resolved
@@ -18,14 +18,26 @@
                                      const vector<Blob<Dtype>*>& top) {
   const Dtype* bottom_data = bottom[0]->gpu_data();
   Dtype* top_data = top[0]->mutable_gpu_data();
-<<<<<<< HEAD
+  const int num_kernels = channels_ * top[0]->count(channel_axis_ + 1);
 
   if (this->device_context_->backend() == BACKEND_CUDA) {
 #ifdef USE_CUDA
-    for (int n = 0; n < bottom[0]->num(); ++n) {
-      im2col_gpu(bottom_data + bottom[0]->offset(n), channels_, height_, width_,
-                 kernel_h_, kernel_w_, pad_h_, pad_w_, stride_h_, stride_w_,
-                 top_data + top[0]->offset(n));
+    for (int n = 0; n < num_; ++n) {
+      if (!force_nd_im2col_ && num_spatial_axes_ == 2) {
+        im2col_gpu(bottom_data + n * bottom_dim_, channels_,
+                   bottom[0]->shape(channel_axis_ + 1),
+                   bottom[0]->shape(channel_axis_ + 2),
+                   kernel_shape_.cpu_data()[0], kernel_shape_.cpu_data()[1],
+                   pad_.cpu_data()[0], pad_.cpu_data()[1],
+                   stride_.cpu_data()[0], stride_.cpu_data()[1],
+                   top_data + n * top_dim_);
+      } else {
+        im2col_nd_gpu(bottom_data + n * bottom_dim_, num_spatial_axes_,
+                      num_kernels, bottom[0]->gpu_shape() + channel_axis_,
+                      top[0]->gpu_shape() + channel_axis_,
+                      kernel_shape_.gpu_data(), pad_.gpu_data(),
+                      stride_.gpu_data(), top_data + n * top_dim_);
+      }
     }
 #endif  // USE_CUDA
   } else {
@@ -35,6 +47,24 @@
     viennacl::ocl::program &program = Caffe::Get().GetDeviceProgram(
         this->device_context_->id());
 
+    for (int n = 0; n < num_; ++n) {
+      if (!force_nd_im2col_ && num_spatial_axes_ == 2) {
+        greentea_im2col_gpu(&program, &ctx, (cl_mem)bottom_data, n * bottom_dim_, channels_,
+                   bottom[0]->shape(channel_axis_ + 1),
+                   bottom[0]->shape(channel_axis_ + 2),
+                   kernel_shape_.cpu_data()[0], kernel_shape_.cpu_data()[1],
+                   pad_.cpu_data()[0], pad_.cpu_data()[1],
+                   stride_.cpu_data()[0], stride_.cpu_data()[1],
+                   (cl_mem)top_data, n * top_dim_);
+      } else {
+        greentea_im2col_nd_gpu(&program, &ctx, (cl_mem)bottom_data, n * bottom_dim_, num_spatial_axes_,
+                      num_kernels, bottom[0]->gpu_shape() + channel_axis_,
+                      top[0]->gpu_shape() + channel_axis_,
+                      kernel_shape_.gpu_data(), pad_.gpu_data(),
+                      stride_.gpu_data(), (cl_mem)top_data, n * top_dim_);
+      }
+    }
+
     for (int n = 0; n < bottom[0]->num(); ++n) {
       greentea_im2col_gpu<Dtype>(&program, &ctx, (cl_mem) bottom_data,
                                  bottom[0]->offset(n), channels_, height_,
@@ -43,25 +73,6 @@
                                  top[0]->offset(n));
     }
 #endif  // USE_GREENTEA
-=======
-  const int num_kernels = channels_ * top[0]->count(channel_axis_ + 1);
-  for (int n = 0; n < num_; ++n) {
-    if (!force_nd_im2col_ && num_spatial_axes_ == 2) {
-      im2col_gpu(bottom_data + n * bottom_dim_, channels_,
-          bottom[0]->shape(channel_axis_ + 1),
-          bottom[0]->shape(channel_axis_ + 2),
-          kernel_shape_.cpu_data()[0], kernel_shape_.cpu_data()[1],
-          pad_.cpu_data()[0], pad_.cpu_data()[1],
-          stride_.cpu_data()[0], stride_.cpu_data()[1],
-          top_data + n * top_dim_);
-    } else {
-      im2col_nd_gpu(bottom_data + n * bottom_dim_, num_spatial_axes_,
-          num_kernels, bottom[0]->gpu_shape() + channel_axis_,
-          top[0]->gpu_shape() + channel_axis_,
-          kernel_shape_.gpu_data(), pad_.gpu_data(), stride_.gpu_data(),
-          top_data + n * top_dim_);
-    }
->>>>>>> 2e1c1cb7
   }
 }
 
@@ -71,14 +82,25 @@
                                       const vector<Blob<Dtype>*>& bottom) {
   const Dtype* top_diff = top[0]->gpu_diff();
   Dtype* bottom_diff = bottom[0]->mutable_gpu_diff();
-<<<<<<< HEAD
 
   if (this->device_context_->backend() == BACKEND_CUDA) {
 #ifdef USE_CUDA
-    for (int n = 0; n < top[0]->num(); ++n) {
-      col2im_gpu(top_diff + top[0]->offset(n), channels_, height_, width_,
-                 kernel_h_, kernel_w_, pad_h_, pad_w_, stride_h_, stride_w_,
-                 bottom_diff + bottom[0]->offset(n));
+    for (int n = 0; n < num_; ++n) {
+      if (!force_nd_im2col_ && num_spatial_axes_ == 2) {
+        col2im_gpu(top_diff + n * top_dim_, channels_,
+            bottom[0]->shape(channel_axis_ + 1),
+            bottom[0]->shape(channel_axis_ + 2),
+            kernel_shape_.cpu_data()[0], kernel_shape_.cpu_data()[1],
+            pad_.cpu_data()[0], pad_.cpu_data()[1],
+            stride_.cpu_data()[0], stride_.cpu_data()[1],
+            bottom_diff + n * bottom_dim_);
+      } else {
+        col2im_nd_gpu(top_diff + n * top_dim_, num_spatial_axes_, bottom_dim_,
+            bottom[0]->gpu_shape() + channel_axis_,
+            top[0]->gpu_shape() + channel_axis_,
+            kernel_shape_.gpu_data(), pad_.gpu_data(), stride_.gpu_data(),
+            bottom_diff + n * bottom_dim_);
+      }
     }
 #endif  // USE_CUDA
   } else {
@@ -96,24 +118,6 @@
                                  bottom[0]->offset(n));
     }
 #endif  // USE_GREENTEA
-=======
-  for (int n = 0; n < num_; ++n) {
-    if (!force_nd_im2col_ && num_spatial_axes_ == 2) {
-      col2im_gpu(top_diff + n * top_dim_, channels_,
-          bottom[0]->shape(channel_axis_ + 1),
-          bottom[0]->shape(channel_axis_ + 2),
-          kernel_shape_.cpu_data()[0], kernel_shape_.cpu_data()[1],
-          pad_.cpu_data()[0], pad_.cpu_data()[1],
-          stride_.cpu_data()[0], stride_.cpu_data()[1],
-          bottom_diff + n * bottom_dim_);
-    } else {
-      col2im_nd_gpu(top_diff + n * top_dim_, num_spatial_axes_, bottom_dim_,
-          bottom[0]->gpu_shape() + channel_axis_,
-          top[0]->gpu_shape() + channel_axis_,
-          kernel_shape_.gpu_data(), pad_.gpu_data(), stride_.gpu_data(),
-          bottom_diff + n * bottom_dim_);
-    }
->>>>>>> 2e1c1cb7
   }
 }
 
