--- conflicted
+++ resolved
@@ -282,13 +282,8 @@
 # Current Xcode does not officially support openmp
 ifeq ($(OSX), 1)
 	CXX := /usr/bin/clang++
-<<<<<<< HEAD
 	ifneq ($(USE_CUDA), 1)
-		CUDA_VERSION := $(shell $(CUDA_DIR)/bin/nvcc -V | grep -o 'release [0-9.]*' | grep -o '[0-9.]*')
-=======
-	ifneq ($(CPU_ONLY), 1)
 		CUDA_VERSION := $(shell $(CUDA_DIR)/bin/nvcc -V | grep -o 'release [0-9.]*' | tr -d '[a-z ]')
->>>>>>> 8523f5dd
 		ifeq ($(shell echo | awk '{exit $(CUDA_VERSION) < 7.0;}'), 1)
 			CXXFLAGS += -stdlib=libstdc++
 			LINKFLAGS += -stdlib=libstdc++
